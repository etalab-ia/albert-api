--- conflicted
+++ resolved
@@ -2,35 +2,9 @@
 
 ### Environment Variables
 
-<<<<<<< HEAD
 #### API
 
-| Variable | Requis | Description |
-| --- | --- | --- |
-| APP_NAME | Optionnel | Nom de l'application (défaut : "Albert API"). Ce nom sera utilisé la réponse du endpoint `/v1/models` pour la clef `owned_by` des modèles. |
-| APP_CONTACT_URL | Optionnel | URL pour les informations de contact de l'application (défaut : None) |
-| APP_CONTACT_EMAIL | Optionnel | Email de contact pour l'application (défaut : None) |
-| APP_VERSION | Optionnel | Version de l'application (défaut : "0.0.0") |
-| APP_DESCRIPTION | Optionnel | Description de l'application (défaut : None) |
-| CONFIG_FILE | Optionnel | Chemin vers le fichier de configuration (défaut : "config.yml") |
-| ENABLE_METRICS | Optionnel | Active ou désactive les métriques Prometheus (défaut : True) |
-| LOG_LEVEL | Optionnel | Niveau de journalisation (défaut : INFO) |
-
-
-#### UI
-
-| Variable | Requis | Description |
-| --- | --- | --- |
-| BASE_URL | Requis | URL de l'API (défaut : "http://localhost:8080/v1") |
-| EXCLUDE_MODELS | Optionnel | Liste des modèles à exclure de l'UI (défaut : None) |
-| DOCUMENTS_EMBEDDINGS_MODEL | Requis | Modèle de documents embeddings |
-| SUMMARIZE_TOC_MODEL | Requis | Modèle de résumé de table des matières |
-| SUMMARIZE_SUMMARY_MODEL | Requis | Modèle de résumé de sommaire |
-| DEFAULT_CHAT_MODEL | Optionnel | Modèle de chat par défaut (défaut : None) |
-
-
-
-=======
+
 | Variable | Required | Type | Default | Description |
 | --- | --- | --- | --- | --- |
 | APP_NAME | Optional | str | "Albert API" | Application name (default: "Albert API"). This name will be used in the response of the `/v1/models` endpoint for the `owned_by` key of the models. |
@@ -42,7 +16,18 @@
 | MIDDLEWARES | Optional | bool | True | Enable or disable middlewares |
 | LOG_LEVEL | Optional | str | "INFO" | Logging level, displays `/health` and `/metrics` endpoints in the Swagger schema if set to `DEBUG` |
 | DISABLED_ROUTERS | Optional | List of disabled API routers (default: []). Enter as a Python list, example `DISABLED_ROUTERS='["embeddings", "audio"]'` |
->>>>>>> efa2c040
+
+
+#### UI
+
+| Variable | Requis | Description |
+| --- | --- | --- |
+| BASE_URL | Requis | URL de l'API (défaut : "http://localhost:8080/v1") |
+| EXCLUDE_MODELS | Optionnel | Liste des modèles à exclure de l'UI (défaut : None) |
+| DOCUMENTS_EMBEDDINGS_MODEL | Requis | Modèle de documents embeddings |
+| SUMMARIZE_TOC_MODEL | Requis | Modèle de résumé de table des matières |
+| SUMMARIZE_SUMMARY_MODEL | Requis | Modèle de résumé de sommaire |
+| DEFAULT_CHAT_MODEL | Optionnel | Modèle de chat par défaut (défaut : None) |
 
 ### Configuration
 
