--- conflicted
+++ resolved
@@ -15,12 +15,8 @@
 | --- | --- | --- | --- | --- | --- | --- |
 | auth_master_key | string | Master key for the API. This key has all permissions and cannot be modified or deleted. This key is used to create the first role and the first user. This key is also used to encrypt user tokens, watch out if you modify the master key, you'll need to update all user API keys. | False | changeme |  |  |
 | auth_max_token_expiration_days | integer | Maximum number of days for a token to be valid. |  | None |  |  |
-<<<<<<< HEAD
 | disabled_routers | array | Disabled routers to limits services of the API. |  |  | • agents<br/>• audio<br/>• auth<br/>• chat<br/>• chunks<br/>• collections<br/>• completions<br/>• deepsearch<br/>• ... | ['agents', 'embeddings'] |
 | encryption_key | string | Secret key for encrypting between FastAPI and Playground. Must be 32 url-safe base64-encoded bytes. |  |  |  |  |
-=======
-| disabled_routers | array | Disabled routers to limits services of the API. |  |  | • agents<br/>• audio<br/>• auth<br/>• chat<br/>• chunks<br/>• collections<br/>• completions<br/>• documents<br/>• ... | ['agents', 'embeddings'] |
->>>>>>> 200dd79a
 | front_url | string | Front-end URL for the application. |  | http://localhost:8501 |  |  |
 | log_format | string | Logging format of the API. | False | [%(asctime)s][%(process)d:%(name)s][%(levelname)s] %(client_ip)s - %(message)s |  |  |
 | log_level | string | Logging level of the API. | False | INFO | • DEBUG<br/>• INFO<br/>• WARNING<br/>• ERROR<br/>• CRITICAL |  |
