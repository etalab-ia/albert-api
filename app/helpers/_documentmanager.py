from functools import wraps
from itertools import batched
import logging
import time
from typing import Callable, List, Optional
from uuid import uuid4

from fastapi import HTTPException, UploadFile
from langchain_text_splitters import Language
from sqlalchemy import Integer, cast, delete, distinct, func, insert, or_, select, update
from sqlalchemy.exc import NoResultFound
from sqlalchemy.ext.asyncio import AsyncSession

from app.clients.vector_store import BaseVectorStoreClient
from app.helpers.data.chunkers import NoSplitter, RecursiveCharacterTextSplitter
from app.helpers.models.routers import ModelRouter
from app.schemas.chunks import Chunk
from app.schemas.collections import Collection, CollectionVisibility
from app.schemas.documents import Chunker, Document
from app.schemas.parse import ParsedDocument, ParsedDocumentOutputFormat
from app.schemas.search import Search, SearchMethod
from app.sql.models import Collection as CollectionTable
from app.sql.models import Document as DocumentTable
from app.sql.models import User as UserTable
from app.utils.exceptions import (
    ChunkingFailedException,
    CollectionNotFoundException,
    DocumentNotFoundException,
    MultiAgentSearchNotAvailableException,
    VectorizationFailedException,
)
from app.utils.variables import ENDPOINT__EMBEDDINGS

from ._multiagentmanager import MultiAgentManager
from ._parsermanager import ParserManager
from ._websearchmanager import WebSearchManager

logger = logging.getLogger(__name__)


def check_dependencies(*, dependencies: List[str]) -> Callable:
    """
    Decorator to return a 400 error to the user if the endpoint calls a feature that requires an uninitialized dependency.
    """

    def decorator(method: Callable) -> Callable:
        @wraps(method)
        def wrapper(self, *args, **kwargs):
            if "vector_store" in dependencies and not self.vector_store:
                raise HTTPException(status_code=400, detail="Feature not available: vector store is not initialized.")
            if "web_search_manager" in dependencies and not self.web_search_manager:
                raise HTTPException(status_code=400, detail="Feature not available: web search is not initialized.")
            if "parser_manager" in dependencies and not self.parser_manager:
                raise HTTPException(status_code=400, detail="Feature not available: parser is not initialized.")
            if "multi_agent_manager" in dependencies and not self.multi_agent_manager:
                raise HTTPException(status_code=400, detail="Feature not available: multi agents is not initialized.")

            return method(self, *args, **kwargs)

        return wrapper

    return decorator


class DocumentManager:
    BATCH_SIZE = 32

    def __init__(
        self,
        vector_store: BaseVectorStoreClient,
        vector_store_model: ModelRouter,
        parser_manager: ParserManager,
        web_search_manager: Optional[WebSearchManager] = None,
        multi_agent_manager: Optional[MultiAgentManager] = None,
    ) -> None:
        self.vector_store = vector_store
        self.vector_store_model = vector_store_model
        self.web_search_manager = web_search_manager
        self.parser_manager = parser_manager
        self.multi_agent_manager = multi_agent_manager

    @check_dependencies(dependencies=["vector_store"])
    async def create_collection(self, session: AsyncSession, user_id: int, name: str, visibility: CollectionVisibility, description: Optional[str] = None) -> int:  # fmt: off
        result = await session.execute(
            statement=insert(table=CollectionTable)
            .values(name=name, user_id=user_id, visibility=visibility, description=description)
            .returning(CollectionTable.id)
        )
        collection_id = result.scalar_one()
        await session.commit()

        await self.vector_store.create_collection(collection_id=collection_id, vector_size=self.vector_store_model._vector_size)

        return collection_id

    @check_dependencies(dependencies=["vector_store"])
    async def delete_collection(self, session: AsyncSession, user_id: int, collection_id: int) -> None:
        # check if collection exists
        result = await session.execute(
            statement=select(CollectionTable.id).where(CollectionTable.id == collection_id).where(CollectionTable.user_id == user_id)
        )
        try:
            result.scalar_one()
        except NoResultFound:
            raise CollectionNotFoundException()

        # delete the collection
        await session.execute(statement=delete(table=CollectionTable).where(CollectionTable.id == collection_id))
        await session.commit()

        # delete the collection from vector store
        await self.vector_store.delete_collection(collection_id=collection_id)

    @check_dependencies(dependencies=["vector_store"])
    async def update_collection(self, session: AsyncSession, user_id: int, collection_id: int, name: Optional[str] = None, visibility: Optional[CollectionVisibility] = None, description: Optional[str] = None) -> None:  # fmt: off
        # check if collection exists
        result = await session.execute(
            statement=select(CollectionTable)
            .join(target=UserTable, onclause=UserTable.id == CollectionTable.user_id)
            .where(CollectionTable.id == collection_id)
            .where(UserTable.id == user_id)
        )
        try:
            collection = result.scalar_one()
        except NoResultFound:
            raise CollectionNotFoundException()

        name = name if name is not None else collection.name
        visibility = visibility if visibility is not None else collection.visibility
        description = description if description is not None else collection.description

        await session.execute(
            statement=update(table=CollectionTable)
            .values(name=name, visibility=visibility, description=description)
            .where(CollectionTable.id == collection.id)
        )
        await session.commit()

    @check_dependencies(dependencies=["vector_store"])
    async def get_collections(self, session: AsyncSession, user_id: int, collection_id: Optional[int] = None, include_public: bool = True, offset: int = 0, limit: int = 10) -> List[Collection]:  # fmt: off
        # Query basic collection data
        statement = (
            select(
                CollectionTable.id,
                CollectionTable.name,
                UserTable.name.label("owner"),
                CollectionTable.visibility,
                CollectionTable.description,
                func.count(distinct(DocumentTable.id)).label("documents"),
                cast(func.extract("epoch", CollectionTable.created_at), Integer).label("created_at"),
                cast(func.extract("epoch", CollectionTable.updated_at), Integer).label("updated_at"),
            )
            .outerjoin(DocumentTable, CollectionTable.id == DocumentTable.collection_id)
            .outerjoin(UserTable, CollectionTable.user_id == UserTable.id)
            .group_by(CollectionTable.id, UserTable.name)
            .offset(offset=offset)
            .limit(limit=limit)
        )

        if collection_id:
            statement = statement.where(CollectionTable.id == collection_id)
        if include_public:
            statement = statement.where(or_(CollectionTable.user_id == user_id, CollectionTable.visibility == CollectionVisibility.PUBLIC))
        else:
            statement = statement.where(CollectionTable.user_id == user_id)

        result = await session.execute(statement=statement)
        collections = [Collection(**row._asdict()) for row in result.all()]

        if collection_id and len(collections) == 0:
            raise CollectionNotFoundException()

        return collections

    @check_dependencies(dependencies=["vector_store"])
    async def create_document(
        self,
        session: AsyncSession,
        user_id: int,
        collection_id: int,
        document: ParsedDocument,
        chunker: Chunker,
        chunk_size: int,
        chunk_overlap: int,
        length_function: Callable,
        chunk_min_size: int,
        is_separator_regex: Optional[bool] = None,
        separators: Optional[List[str]] = None,
        preset_separators: Optional[Language] = None,
        metadata: Optional[dict] = None,
    ) -> int:
        # check if collection exists and prepare document chunks in a single transaction
        result = await session.execute(
            statement=select(CollectionTable).where(CollectionTable.id == collection_id).where(CollectionTable.user_id == user_id)
        )
        try:
            result.scalar_one()
        except NoResultFound:
            raise CollectionNotFoundException()

        try:
            chunks = self._split(
                document=document,
                chunker=chunker,
                chunk_size=chunk_size,
                chunk_overlap=chunk_overlap,
                length_function=length_function,
                is_separator_regex=is_separator_regex,
                separators=separators,
                chunk_min_size=chunk_min_size,
                preset_separators=preset_separators,
                metadata=metadata,
            )
        except Exception as e:
            logger.exception(msg=f"Error during document splitting: {e}")
            raise ChunkingFailedException(detail=f"Chunking failed: {e}")

        document_name = document.data[0].metadata.document_name
        try:
            result = await session.execute(
                statement=insert(table=DocumentTable).values(name=document_name, collection_id=collection_id).returning(DocumentTable.id)
            )
        except Exception as e:
            if "foreign key constraint" in str(e).lower() or "fkey" in str(e).lower():
                raise CollectionNotFoundException(detail=f"Collection {collection_id} no longer exists")
        document_id = result.scalar_one()
        await session.commit()

        for chunk in chunks:
            chunk.metadata["collection_id"] = collection_id
            chunk.metadata["document_id"] = document_id
            chunk.metadata["document_created_at"] = round(time.time())
        try:
            await self._upsert(chunks=chunks, collection_id=collection_id)
        except Exception as e:
            logger.exception(msg=f"Error during document creation: {e}")
            await self.delete_document(session=session, user_id=user_id, document_id=document_id)
            raise VectorizationFailedException(detail=f"Vectorization failed: {e}")

        return document_id

    @check_dependencies(dependencies=["vector_store"])
    async def get_documents(self, session: AsyncSession, user_id: int, collection_id: Optional[int] = None, document_id: Optional[int] = None, offset: int = 0, limit: int = 10) -> List[Document]:  # fmt: off
        statement = (
            select(
                DocumentTable.id,
                DocumentTable.name,
                DocumentTable.collection_id,
                cast(func.extract("epoch", DocumentTable.created_at), Integer).label("created_at"),
            )
            .offset(offset=offset)
            .limit(limit=limit)
            .outerjoin(CollectionTable, DocumentTable.collection_id == CollectionTable.id)
            .where(or_(CollectionTable.user_id == user_id, CollectionTable.visibility == CollectionVisibility.PUBLIC))
        )
        if collection_id:
            statement = statement.where(DocumentTable.collection_id == collection_id)
        if document_id:
            statement = statement.where(DocumentTable.id == document_id)

        result = await session.execute(statement=statement)
        documents = [Document(**row._asdict()) for row in result.all()]

        if document_id and len(documents) == 0:
            raise DocumentNotFoundException()

        # chunks count
        for document in documents:
            document.chunks = await self.vector_store.get_chunk_count(collection_id=document.collection_id, document_id=document.id)

        return documents

    @check_dependencies(dependencies=["vector_store"])
    async def delete_document(self, session: AsyncSession, user_id: int, document_id: int) -> None:
        # check if document exists
        result = await session.execute(
            statement=select(DocumentTable)
            .join(CollectionTable, DocumentTable.collection_id == CollectionTable.id)
            .where(DocumentTable.id == document_id)
            .where(CollectionTable.user_id == user_id)
        )
        try:
            document = result.scalar_one()
        except NoResultFound:
            raise DocumentNotFoundException()

        await session.execute(statement=delete(table=DocumentTable).where(DocumentTable.id == document_id))
        await session.commit()

        # delete the document from vector store
        await self.vector_store.delete_document(collection_id=document.collection_id, document_id=document_id)

    @check_dependencies(dependencies=["vector_store"])
    async def get_chunks(
        self,
        session: AsyncSession,
        user_id: int,
        document_id: int,
        chunk_id: Optional[int] = None,
        offset: int = 0,
        limit: int = 10,
    ) -> List[Chunk]:
        # check if document exists
        result = await session.execute(
            statement=select(DocumentTable)
            .join(CollectionTable, DocumentTable.collection_id == CollectionTable.id)
            .where(DocumentTable.id == document_id)
            .where(CollectionTable.user_id == user_id)
        )
        try:
            document = result.scalar_one()
        except NoResultFound:
            raise DocumentNotFoundException()

        chunks = await self.vector_store.get_chunks(
            collection_id=document.collection_id,
            document_id=document_id,
            offset=offset,
            limit=limit,
            chunk_id=chunk_id,
        )

        return chunks

    @check_dependencies(dependencies=["parser_manager"])
    async def parse_file(
        self,
        file: UploadFile,
        output_format: Optional[ParsedDocumentOutputFormat] = None,
        force_ocr: Optional[bool] = None,
        page_range: str = "",
        paginate_output: Optional[bool] = None,
        use_llm: Optional[bool] = None,
    ) -> ParsedDocument:
        return await self.parser_manager.parse_file(
            file=file, output_format=output_format, force_ocr=force_ocr, page_range=page_range, paginate_output=paginate_output, use_llm=use_llm
        )

    @check_dependencies(dependencies=["vector_store"])
    async def search_chunks(
        self,
        session: AsyncSession,
        collection_ids: List[int],
        user_id: int,
        prompt: str,
        method: str,
        k: int,
        rff_k: int,
        score_threshold: float = 0.0,
        web_search: bool = False,
        web_search_k: int = 5,
    ) -> List[Search]:
        web_collection_id = None
        if web_search:
            web_collection_id = await self._create_web_collection(session=session, user_id=user_id, prompt=prompt, k=web_search_k)
        if web_collection_id:
            collection_ids.append(web_collection_id)

        # check if collections exist
        for collection_id in collection_ids:
            result = await session.execute(
                statement=select(CollectionTable)
                .where(CollectionTable.id == collection_id)
                .where(or_(CollectionTable.user_id == user_id, CollectionTable.visibility == CollectionVisibility.PUBLIC))
            )
            try:
                result.scalar_one()
            except NoResultFound:
                raise CollectionNotFoundException(detail=f"Collection {collection_id} not found.")

        if not collection_ids:
            return []  # to avoid a request to create a query vector

        response = await self._create_embeddings(input=[prompt])
        query_vector = response[0]

        _method = method
        if method == SearchMethod.MULTIAGENT:
            _method = self.vector_store.default_method
            k = k * 4

        searches = await self.vector_store.search(
            method=_method,
            collection_ids=collection_ids,
            query_prompt=prompt,
            query_vector=query_vector,
            k=k,
            rff_k=rff_k,
            score_threshold=score_threshold,
        )
        if method == SearchMethod.MULTIAGENT:
            if not self.multi_agent_manager:
                raise MultiAgentSearchNotAvailableException()
            searches = await self.multi_agent_manager.search(searches=searches, prompt=prompt)

        if web_collection_id:
            await self.delete_collection(session=session, user_id=user_id, collection_id=web_collection_id)

        return searches

    @check_dependencies(dependencies=["web_search_manager"])
    async def _create_web_collection(
        self,
        session: AsyncSession,
        user_id: int,
        prompt: str,
        k: int = 5,
    ) -> Optional[int]:
        web_query = await self.web_search_manager.get_web_query(prompt=prompt)
        web_results = await self.web_search_manager.get_results(query=web_query, k=k)
        collection_id = None
        if web_results:
            collection_id = await self.create_collection(
                session=session,
                name=f"tmp_web_collection_{uuid4()}",
                user_id=user_id,
                visibility=CollectionVisibility.PRIVATE,
            )
            for file in web_results:
                document = await self.parse_file(
                    file=file,
                    output_format=ParsedDocumentOutputFormat.MARKDOWN.value,
                    force_ocr=False,
                    page_range="",
                    paginate_output=False,
                    use_llm=False,
                )
                await self.create_document(
                    session=session,
                    user_id=user_id,
                    collection_id=collection_id,
                    document=document,
                    chunker=Chunker.RECURSIVE_CHARACTER_TEXT_SPLITTER,
                    chunk_overlap=0,
                    chunk_min_size=20,
                    chunk_size=4000,
                    length_function=len,
                    preset_separators=Language.MARKDOWN.value,
                )

        return collection_id

    def _split(
        self,
        document: ParsedDocument,
        chunker: Chunker,
        chunk_size: int,
        chunk_min_size: int,
        chunk_overlap: int,
        length_function: Callable,
        separators: Optional[List[str]] = None,
        is_separator_regex: Optional[bool] = None,
        preset_separators: Optional[Language] = None,
        metadata: Optional[dict] = None,
    ) -> List[Chunk]:
        if chunker == Chunker.RECURSIVE_CHARACTER_TEXT_SPLITTER:
            chunker = RecursiveCharacterTextSplitter(
                chunk_size=chunk_size,
                chunk_min_size=chunk_min_size,
                chunk_overlap=chunk_overlap,
                length_function=length_function,
                separators=separators,
                is_separator_regex=is_separator_regex,
                preset_separators=preset_separators,
                metadata=metadata,
            )
        else:  # Chunker.NoSplitter
            chunker = NoSplitter(chunk_min_size=chunk_min_size, preset_separators=preset_separators, metadata=metadata)

        chunks = chunker.split_document(document=document)

        return chunks

    async def _create_embeddings(self, input: List[str]) -> list[float] | list[list[float]] | dict:
<<<<<<< HEAD
        client = self.vector_store_model.get_client(endpoint=ENDPOINT__EMBEDDINGS)
        response = await client.forward_request(
            method="POST",
            json={"input": input, "model": self.vector_store_model.name, "encoding_format": "float"},
        )
=======
        client = await self.vector_store.model.get_client(endpoint=ENDPOINT__EMBEDDINGS)
        response = await client.forward_request(method="POST", json={"input": input, "model": self.vector_store.model.id, "encoding_format": "float"})
>>>>>>> 39b85c2d

        return [vector["embedding"] for vector in response.json()["data"]]

    async def _upsert(self, chunks: List[Chunk], collection_id: int) -> None:
        batches = batched(iterable=chunks, n=self.BATCH_SIZE)
        for batch in batches:
            # create embeddings
            texts = [chunk.content for chunk in batch]
            embeddings = await self._create_embeddings(input=texts)

            # insert chunks and vectors
            await self.vector_store.upsert(collection_id=collection_id, chunks=batch, embeddings=embeddings)<|MERGE_RESOLUTION|>--- conflicted
+++ resolved
@@ -472,16 +472,8 @@
         return chunks
 
     async def _create_embeddings(self, input: List[str]) -> list[float] | list[list[float]] | dict:
-<<<<<<< HEAD
-        client = self.vector_store_model.get_client(endpoint=ENDPOINT__EMBEDDINGS)
-        response = await client.forward_request(
-            method="POST",
-            json={"input": input, "model": self.vector_store_model.name, "encoding_format": "float"},
-        )
-=======
         client = await self.vector_store.model.get_client(endpoint=ENDPOINT__EMBEDDINGS)
         response = await client.forward_request(method="POST", json={"input": input, "model": self.vector_store.model.id, "encoding_format": "float"})
->>>>>>> 39b85c2d
 
         return [vector["embedding"] for vector in response.json()["data"]]
 
