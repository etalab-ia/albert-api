import asyncio
from abc import ABC, abstractmethod
<<<<<<< HEAD
=======
from asyncio import Lock
from fastapi import HTTPException
>>>>>>> d3b3af5b
from itertools import cycle
import time
from typing import Callable, Union, Awaitable, TYPE_CHECKING
import inspect
from uuid import uuid4

import aio_pika
from aio_pika import IncomingMessage

from app.helpers.models._workingcontext import WorkingContext
from app.schemas.models import ModelType
from app.utils.configuration import configuration
from app.utils.rabbitmq import AsyncRabbitMQConnection

<<<<<<< HEAD
if TYPE_CHECKING:
    # only for type‐checkers and linters, not at runtime
    # Used to break circular import
    from app.clients.model import BaseModelClient
=======
from app.schemas.core.configuration import Model as ModelRouterSchema, RoutingStrategy

>>>>>>> d3b3af5b

class BaseModelRouter(ABC):
    def __init__(
        self,
        name: str,
        type: ModelType,
        owned_by: str,
        aliases: list[str],
        routing_strategy: str,
        providers: list["BaseModelClient"],
        *args,
        **kwargs,
    ) -> None:
        vector_sizes, max_context_lengths, costs_prompt_tokens, costs_completion_tokens = list(), list(), list(), list()

        for provider in providers:
            vector_sizes.append(provider.vector_size)
            max_context_lengths.append(provider.max_context_length)
            costs_prompt_tokens.append(provider.cost_prompt_tokens)
            costs_completion_tokens.append(provider.cost_completion_tokens)

        # consistency checks
        assert len(set(vector_sizes)) < 2, "All embeddings models in the same model group must have the same vector size."

        # if there are several models with different max_context_length, it will return the minimal value for consistency of /v1/models response
        max_context_lengths = [value for value in max_context_lengths if value is not None]
        max_context_length = min(max_context_lengths) if max_context_lengths else None

        # if there are several models with different costs, it will return the max value for consistency of /v1/models response
        prompt_tokens = max(costs_prompt_tokens)
        completion_tokens = max(costs_completion_tokens)

        # set attributes of the model (returned by /v1/models endpoint)
        self.name = name
        self.type = type
        self.owned_by = owned_by
        self.created = round(time.time())
        self.aliases = aliases
        self.max_context_length = max_context_length
        self.cost_prompt_tokens = prompt_tokens
        self.cost_completion_tokens = completion_tokens

        self.vector_size = vector_sizes[0]
        self.routing_strategy = routing_strategy
        self._cycle = cycle(providers)
        self._providers = providers

        self._lock = asyncio.Lock()

        self._context_lock = asyncio.Lock()
        self._context_register = dict()

        self.queue = None
        self.shutdown_future = asyncio.Future()
        self.queue_name = str(uuid4())  # Maybe use type + name for more explicit logs.

        if configuration.dependencies.rabbitmq:
            self._dispatch_task = AsyncRabbitMQConnection().consumer_loop.create_task(self._dispatch_callback())

    async def _dispatch_callback(self):
        channel = await AsyncRabbitMQConnection().connection.channel()
        await channel.set_qos(prefetch_count=1)
        self.queue = await channel.declare_queue(self.queue_name, robust=True)

        # No need to bind as we are using the default_exchange
        await self.queue.consume(self._dispatch, no_ack=False)
        await self.shutdown_future  # blocked until a 'result' is set

        await self.queue.purge()
        await channel.close()

    async def _dispatch(self, message: IncomingMessage):
        async with message.process():
            content = message.body.decode('utf8')

            ctx = await self.pop_context(content)
            if ctx is None:
                return

            async with self._lock:
                client = self.get_client(ctx.endpoint)
                await client.register_context(ctx)

                await AsyncRabbitMQConnection().publish_default_exchange(
                    message=aio_pika.Message(body=ctx.id.encode('utf8')),
                    routing_key=client.queue_name
                )

    async def as_schema(self, censored: bool = True) -> ModelRouterSchema:
        """
        Gets a ModelRouterSchema that represents the current instance.

        Args:
            censored(bool): Whether sensitive information needs to be hidden.
        """

        providers = await self.get_clients()
        schemas = []

        for p in providers:
            schemas.append(p.as_schema(censored))

        return ModelRouterSchema(
            name=self.name,
            type=self.type,
            owned_by=self.owned_by,
            aliases=self.aliases,
            routing_strategy=RoutingStrategy(self.routing_strategy),
            vector_size=self.vector_size,
            max_context_length=self.max_context_length,
            created=self.created,
            providers=schemas
        )

    @abstractmethod
    def get_client(self, endpoint: str) -> "BaseModelClient":
        """
        Get a client to handle the request.
        NB: this method is not thread-safe, you probably want to use safe_client_access.

        Args:
            endpoint(str): The type of endpoint called

        Returns:
            BaseModelClient: The available client
        """
        pass

    async def get_clients(self):
        """
        Return the current list of ModelClient thread-safely.
        """
        async with self._lock:
            return self._providers

    async def add_client(self, client: "BaseModelClient"):
        """
        Adds a new client.
        """
        async with self._lock:
            for c in self._providers:
                if c.url == client.url and c.name == client.name: # The client already exists; we don't want to double it
                    return

            # consistency check
            assert client.vector_size == self.vector_size, "All embeddings models in the same model group must have the same vector size."

            self._providers.append(client)

            if client.max_context_length is not None:
                if self.max_context_length is None:
                    self.max_context_length = client.max_context_length
                else:
                    self.max_context_length = min(self.max_context_length, client.max_context_length)

            self._cycle = cycle(self._providers)
            self.cost_prompt_tokens = max(self.cost_prompt_tokens, client.cost_prompt_tokens)
            self.cost_completion_tokens = max(self.cost_completion_tokens, client.cost_completion_tokens)

    async def delete_client(self, api_url: str, name: str) -> bool:
        """
        Delete a client.

        Returns:
            True if the router still has active ModelClients
            False otherwise
        """
        async with self._lock:
            client = None
            cost_prompt_tokens = float("-inf")
            cost_completion_tokens = float("-inf")
            max_context_length = float("+inf")

            for c in self._providers:
                if c.url == api_url and c.name == name:
                    client = c
                else:
                    if c.max_context_length is not None and c.max_context_length < max_context_length:
                        max_context_length = c.max_context_length

                    if c.cost_prompt_tokens > cost_prompt_tokens:
                        cost_prompt_tokens = c.cost_prompt_tokens

                    if c.cost_completion_tokens > cost_completion_tokens:
                        cost_completion_tokens = c.cost_completion_tokens

            if client is None:
                raise HTTPException(status_code=404, detail=f"Model with name \"{name}\" and URL \"{api_url}\" not found")

            await client.lock.acquire()
            self._providers.remove(client)

            # Cleaning RabbitMQ setup
            if configuration.dependencies.rabbitmq:

                while True:
                    incoming = await client.queue.get(no_ack=False, fail=False)
                    if incoming is None:
                        break

                    await incoming.ack()

                    # Reroute pending messages
                    ctx = await client.get_context(incoming.body.decode('utf8'))

                    if ctx is None:
                        continue

                    await self.register_context(ctx)
                    await AsyncRabbitMQConnection().publish_default_exchange(
                        message=aio_pika.Message(body=ctx.id.encode('utf8')),
                        routing_key=self.queue_name
                    )

                client.shutdown_future.set_result(True)  # stop coroutine
                await client.working_task  # wait for complete shutdown

            if len(self._providers) == 0:
                # No more clients, the ModelRouter is about to get deleted.
                # There is no need to try to "update" it further.
                # NB: there is no chance that another ModelClient gets added right after,
                # as ModelRegistry's requires its lock for the whole removing process.
                # If needed, "this" router will be recreated.

                # Requests might be pending if we are using RabbitMQ
                if configuration.dependencies.rabbitmq:
                    self.shutdown_future.set_result(True)  # stop coroutine
                    await self._dispatch_task  # wait for complete shutdown

                client.lock.release()  # Who knows
                return False

            self._cycle = cycle(self._providers)
            self.cost_prompt_tokens = cost_prompt_tokens
            self.cost_completion_tokens = cost_completion_tokens
            self.max_context_length = max_context_length

            client.lock.release()
            return True

    async def add_alias(self, alias: str):
        """
        Thread-safely adds an alias.
        """
        async with self._lock:
            if alias not in self.aliases:  # Silent error?
                self.aliases.append(alias)

    async def delete_alias(self, alias):
        """
        Thread-safely removes an alias.
        """
        async with self._lock:
            if alias in self.aliases:  # Silent error?
                self.aliases.remove(alias)

    async def register_context(self, req_ctx: WorkingContext):
        async with self._context_lock:  # We use a different lock as this operation has nothing to do with other fields
            self._context_register[req_ctx.id] = req_ctx

    async def pop_context(self, ctx_id: str) -> WorkingContext | None:
        async with self._context_lock:
            return self._context_register.pop(ctx_id, None)

    async def get_context(self, ctx_id: str) -> WorkingContext | None:
        async with self._context_lock:
            return self._context_register.get(ctx_id, None)

    async def safe_client_access[R](
            self,
            endpoint: str,
            handler: Callable[["BaseModelClient"], Union[R, Awaitable[R]]]
    ) -> R:
        """
        Thread-safely access a BaseModelClient.
        This method calls the given callback with the current instance and BaseModelClient
            lock acquired just in time, to prevent race conditions on the selected BaseModelClient.
        Unattended disconnections may still happen (the function may raise an HTTPException).
        """
        async with self._lock:
            client = self.get_client(endpoint)
            # Client lock is acquired within this block to prevent
            # another thread to remove it while in use
            await client.lock.acquire()

        if inspect.iscoroutinefunction(handler):
            result = await handler(client)
        else:
            result = handler(client)

        client.lock.release()
        return result<|MERGE_RESOLUTION|>--- conflicted
+++ resolved
@@ -1,10 +1,6 @@
 import asyncio
 from abc import ABC, abstractmethod
-<<<<<<< HEAD
-=======
-from asyncio import Lock
 from fastapi import HTTPException
->>>>>>> d3b3af5b
 from itertools import cycle
 import time
 from typing import Callable, Union, Awaitable, TYPE_CHECKING
@@ -19,15 +15,12 @@
 from app.utils.configuration import configuration
 from app.utils.rabbitmq import AsyncRabbitMQConnection
 
-<<<<<<< HEAD
+from app.schemas.core.configuration import Model as ModelRouterSchema, RoutingStrategy
+
 if TYPE_CHECKING:
     # only for type‐checkers and linters, not at runtime
     # Used to break circular import
     from app.clients.model import BaseModelClient
-=======
-from app.schemas.core.configuration import Model as ModelRouterSchema, RoutingStrategy
-
->>>>>>> d3b3af5b
 
 class BaseModelRouter(ABC):
     def __init__(
