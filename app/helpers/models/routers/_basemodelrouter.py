--- conflicted
+++ resolved
@@ -11,17 +11,6 @@
 
 class BaseModelRouter(ABC):
     def __init__(
-<<<<<<< HEAD
-            self,
-            id: str,
-            type: ModelType,
-            owned_by: str,
-            aliases: list[str],
-            routing_strategy: str,
-            clients: list[ModelClient],
-            *args,
-            **kwargs,
-=======
         self,
         name: str,
         type: ModelType,
@@ -31,7 +20,6 @@
         providers: list[ModelClient],
         *args,
         **kwargs,
->>>>>>> 8bad6f9e
     ) -> None:
         vector_sizes, max_context_lengths, costs_prompt_tokens, costs_completion_tokens = list(), list(), list(), list()
 
@@ -62,17 +50,10 @@
         self.cost_prompt_tokens = prompt_tokens
         self.cost_completion_tokens = completion_tokens
 
-<<<<<<< HEAD
         self.vector_size = vector_sizes[0]
         self.routing_strategy = routing_strategy
-        self._cycle = cycle(clients)
-        self._clients = clients
-=======
-        self._vector_size = vector_sizes[0]
-        self._routing_strategy = routing_strategy
         self._cycle = cycle(providers)
         self._providers = providers
->>>>>>> 8bad6f9e
 
         self._lock = Lock()
 
@@ -95,18 +76,18 @@
         Return the current list of ModelClient thread-safely.
         """
         async with self._lock:
-            return self._clients
+            return self._providers
 
     async def add_client(self, client: ModelClient):
         """
         Adds a new client.
         """
         async with self._lock:
-            for c in self._clients:
-                if c.api_url == client.api_url and c.model == client.model: # The client already exists; we don't want to double it
+            for c in self._providers:
+                if c.url == client.url and c.name == client.name: # The client already exists; we don't want to double it
                     return
 
-            self._clients.append(client)
+            self._providers.append(client)
 
             # consistency checks
 
@@ -119,10 +100,9 @@
                 else:
                     self.max_context_length = min(self.max_context_length, client.max_context_length)
 
-            self._cycle = cycle(self._clients)
-            prompt_tokens = max(self.costs.prompt_tokens, client.costs.prompt_tokens)
-            completion_tokens = max(self.costs.completion_tokens, client.costs.completion_tokens)
-            self.costs = ModelCosts(prompt_tokens=prompt_tokens, completion_tokens=completion_tokens)
+            self._cycle = cycle(self._providers)
+            self.cost_prompt_tokens = max(self.cost_prompt_tokens, client.cost_prompt_tokens)
+            self.cost_completion_tokens = max(self.cost_completion_tokens, client.cost_completion_tokens)
             # TODO: add to DB (with lock, in case delete is called right after)
 
     async def delete_client(self, api_url: str, name: str) -> bool:
@@ -135,25 +115,32 @@
         """
         async with self._lock:
             client = None
+            cost_prompt_tokens = self.cost_prompt_tokens
+            cost_completion_tokens = self.cost_completion_tokens
+            max_context_length = self.max_context_length
             costs = []
             max_context_lengths = []
 
-            for c in self._clients:
-                if c.api_url == api_url and c.model == name:
+            for c in self._providers:
+                if c.url == api_url and c.name == name:
                     client = c
                 else:
-                    if c.max_context_length is not None:
-                        max_context_lengths.append(c.max_context_length)
-
-                    costs.append(c.costs)
+                    if c.max_context_length is not None and c.max_context_length > max_context_length:
+                        max_context_length = c.max_context_length
+
+                    if c.cost_prompt_tokens > cost_prompt_tokens:
+                        cost_prompt_tokens = c.cost_prompt_tokens
+
+                    if c.cost_completion_tokens > c.cost_completion_tokens:
+                        cost_completion_tokens = c.cost_completion_tokens
 
             if client is None:
-                return len(self._clients) > 0
+                return len(self._providers) > 0
 
             await client.lock.acquire()
-            self._clients.remove(client)
-
-            if len(self._clients) == 0:
+            self._providers.remove(client)
+
+            if len(self._providers) == 0:
                 # No more clients, the ModelRouter is about to get deleted.
                 # There is no need to try to "update" it further.
                 # NB: there is no chance that another ModelClient gets added right after,
@@ -163,11 +150,11 @@
                 return False
 
             self.max_context_length = min(max_context_lengths) if max_context_lengths else None
-            self._cycle = cycle(self._clients)
-
-            prompt_tokens = max(costs.prompt_tokens for costs in costs)
-            completion_tokens = max(costs.completion_tokens for costs in costs)
-            self.costs = ModelCosts(prompt_tokens=prompt_tokens, completion_tokens=completion_tokens)
+            self._cycle = cycle(self._providers)
+
+            self.cost_prompt_tokens = cost_prompt_tokens
+            self.cost_completion_tokens = cost_completion_tokens
+            self.max_context_length = max_context_length
 
             client.lock.release()
             # TODO: remove from DB
