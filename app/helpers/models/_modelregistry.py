--- conflicted
+++ resolved
@@ -2,12 +2,8 @@
 from typing import List, Optional
 
 from app.clients.model import BaseModelClient
-<<<<<<< HEAD
-from app.schemas.models import Model as ModelSchema
-=======
 from app.schemas.core.configuration import RoutingStrategy
 from app.schemas.models import Model as ModelSchema, ModelType
->>>>>>> 3aff7964
 from app.utils.exceptions import ModelNotFoundException
 
 from app.helpers.models.routers import ModelRouter
@@ -75,19 +71,6 @@
 
         return data
 
-<<<<<<< HEAD
-    async def add_client(self, model_client: BaseModelClient, provider: str):
-        """
-        Adds a new client.
-
-        Args:
-            model_client(ModelClient): The model client itself.
-            provider(str): Provider API key (used as a unique ID).
-        """
-        pass
-
-    async def remove_client(self, api_url: str, model_type: str, provider: str):
-=======
     async def __add_client_to_existing_router(
         self,
         router_id: str,
@@ -185,18 +168,10 @@
             self._router_ids.append(router_id)
 
     async def delete_client(self, router_id: str, api_url: str, model_name: str):
->>>>>>> 3aff7964
         """
         Removes a client.
 
         Args:
-<<<<<<< HEAD
-            api_url(str): The model API URL.
-            model_type(str): The model kind. With the API, uniquely identify the model entry.
-            provider(str): Provider API key (used as a unique ID).
-        """
-        pass
-=======
             router_id(str): id of the ModelRouter instance, where lies the ModelClient.
             api_url(str): The model API URL.
             model_name(str): The model name.
@@ -273,5 +248,4 @@
         Returns existing ModelRouter instances.
         """
         async with self._lock:
-            return [r for r in self._routers.values()]
->>>>>>> 3aff7964
+            return [r for r in self._routers.values()]