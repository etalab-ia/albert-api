--- conflicted
+++ resolved
@@ -8,11 +8,7 @@
 
 from app.clients.parser import BaseParserClient as ParserClient
 from app.schemas.core.documents import FileType, ParserParams
-<<<<<<< HEAD
-from app.schemas.parse import ParsedDocument, ParsedDocumentMetadata, ParsedDocumentPage, ParsedDocumentOutputFormat
-=======
 from app.schemas.parse import ParsedDocument, ParsedDocumentMetadata, ParsedDocumentOutputFormat, ParsedDocumentPage
->>>>>>> 44d8059a
 from app.utils.exceptions import UnsupportedFileTypeException
 
 logger = logging.getLogger(__name__)
@@ -90,7 +86,22 @@
 
         return detected_type
 
-<<<<<<< HEAD
+    @staticmethod
+    async def _read_content(file: UploadFile) -> str:
+        content_bytes = await file.read()
+        try:
+            content = content_bytes.decode("utf-8")
+        except UnicodeDecodeError:
+            try:
+                content = content_bytes.decode("latin-1")
+            except UnicodeDecodeError as e:
+                logger.debug(msg=f"Encoding problem detected for {file.filename}: {e}")
+                content = content_bytes.decode("utf-8", errors="replace")
+
+        await file.seek(0)
+
+        return content
+
     async def parse_file(
             self,
             file: UploadFile,
@@ -109,26 +120,6 @@
             paginate_output=paginate_output,
             use_llm=use_llm
         )
-=======
-    @staticmethod
-    async def _read_content(file: UploadFile) -> str:
-        content_bytes = await file.read()
-        try:
-            content = content_bytes.decode("utf-8")
-        except UnicodeDecodeError:
-            try:
-                content = content_bytes.decode("latin-1")
-            except UnicodeDecodeError as e:
-                logger.debug(msg=f"Encoding problem detected for {file.filename}: {e}")
-                content = content_bytes.decode("utf-8", errors="replace")
-
-        await file.seek(0)
-
-        return content
-
-    async def parse_file(self, **params) -> ParsedDocument:
-        params = ParserParams(**params)
->>>>>>> 44d8059a
         file_type = self._detect_file_type(file=params.file)
 
         method_map = {FileType.PDF: self._parse_pdf, FileType.HTML: self._parse_html, FileType.MD: self._parse_md, FileType.TXT: self._parse_txt}
