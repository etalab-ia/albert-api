import logging

from fastapi import APIRouter, Depends, FastAPI, Request, Response, Security
from fastapi.dependencies.utils import get_dependant
from prometheus_fastapi_instrumentator import Instrumentator
import sentry_sdk
from starlette.middleware.sessions import SessionMiddleware


from app.endpoints import proconnect
from app.schemas.auth import PermissionType
from app.schemas.core.context import RequestContext
from app.schemas.usage import Usage
from app.utils.context import generate_request_id, request_context
from app.sql.session import set_get_db_func
from app.utils.hooks_decorator import hooks
from app.utils.variables import (
    ROUTER__USAGE,
    ROUTER__AGENTS,
    ROUTER__AUDIO,
    ROUTER__AUTH,
    ROUTER__CHAT,
    ROUTER__CHUNKS,
    ROUTER__COLLECTIONS,
    ROUTER__COMPLETIONS,
    ROUTER__DEEPWEBSEARCH,
    ROUTER__DOCUMENTS,
    ROUTER__EMBEDDINGS,
    ROUTER__FILES,
    ROUTER__MODELS,
    ROUTER__MONITORING,
    ROUTER__OCR,
    ROUTER__PARSE,
    ROUTER__RERANK,
    ROUTER__SEARCH,
    ROUTER__USERS,
<<<<<<< HEAD
    
=======
    ROUTER__OAUTH2,
>>>>>>> 922e5e1b
)

logger = logging.getLogger(__name__)


def create_app(db_func=None, *args, **kwargs) -> FastAPI:
    """Create FastAPI application."""
    if db_func is not None:
        set_get_db_func(db_func)
    from app.utils.lifespan import lifespan

    from app.utils.configuration import configuration

    if configuration.dependencies.sentry:
        logger.info("Initializing Sentry SDK.")
        sentry_sdk.init(**configuration.dependencies.sentry.model_dump())

    app = FastAPI(
        title=configuration.settings.swagger_title,
        summary=configuration.settings.swagger_summary,
        version=configuration.settings.swagger_version,
        description=configuration.settings.swagger_description,
        terms_of_service=configuration.settings.swagger_terms_of_service,
        contact=configuration.settings.swagger_contact,
        licence_info=configuration.settings.swagger_license_info,
        openapi_tags=configuration.settings.swagger_openapi_tags,
        docs_url=configuration.settings.swagger_docs_url,
        redoc_url=configuration.settings.swagger_redoc_url,
        lifespan=lifespan,
    )
    app.add_middleware(SessionMiddleware, secret_key=configuration.settings.session_secret_key)

    # Set up database dependency
    # If no db_func provided, the depends module will fall back to default
    from app.endpoints import (
        agents,
        audio,
        chat,
        chunks,
        collections,
        completions,
        deepwebsearch,
        documents,
        embeddings,
        files,
        models,
        ocr,
        parse,
        rerank,
        roles,
        search,
        usage,
        users,
    )
    from app.helpers._accesscontroller import AccessController

    def add_hooks(router: APIRouter) -> None:
        for route in router.routes:
            route.endpoint = hooks(route.endpoint)
            route.dependant = get_dependant(path=route.path_format, call=route.endpoint)

    @app.middleware("http")
    async def set_request_context(request: Request, call_next):
        """Middleware to set request context."""
        request_context.set(
            RequestContext(
                id=generate_request_id(),
                method=request.method,
                endpoint=request.url.path,
                client=request.client.host,
                usage=Usage(),
            )
        )

        return await call_next(request)

    # Routers
    if ROUTER__AGENTS not in configuration.settings.disabled_routers:
        add_hooks(router=agents.router)
        app.include_router(router=agents.router, tags=[ROUTER__AGENTS.title()], prefix="/v1")

    if ROUTER__AUDIO not in configuration.settings.disabled_routers:
        add_hooks(router=audio.router)
        app.include_router(router=audio.router, tags=[ROUTER__AUDIO.title()], prefix="/v1")

    if ROUTER__AUTH not in configuration.settings.disabled_routers:
        add_hooks(router=roles.router)
        app.include_router(router=roles.router, tags=[ROUTER__AUTH.title()])

    if ROUTER__CHAT not in configuration.settings.disabled_routers:
        add_hooks(router=chat.router)
        app.include_router(router=chat.router, tags=[ROUTER__CHAT.title()], prefix="/v1")

    if ROUTER__CHUNKS not in configuration.settings.disabled_routers:
        add_hooks(router=chunks.router)
        app.include_router(router=chunks.router, tags=[ROUTER__CHUNKS.title()], prefix="/v1")

    if ROUTER__COLLECTIONS not in configuration.settings.disabled_routers:
        add_hooks(router=collections.router)
        app.include_router(router=collections.router, tags=[ROUTER__COLLECTIONS.title()], prefix="/v1")
        
    if ROUTER__DEEPWEBSEARCH not in configuration.settings.disabled_routers:
        add_hooks(router=deepwebsearch.router)
        app.include_router(router=deepwebsearch.router, tags=[ROUTER__DEEPWEBSEARCH.title()], prefix="/v1")
        
    if ROUTER__DOCUMENTS not in configuration.settings.disabled_routers:
        add_hooks(router=documents.router)
        app.include_router(router=documents.router, tags=[ROUTER__DOCUMENTS.title()], prefix="/v1")

    if ROUTER__EMBEDDINGS not in configuration.settings.disabled_routers:
        add_hooks(router=embeddings.router)
        app.include_router(router=embeddings.router, tags=[ROUTER__EMBEDDINGS.title()], prefix="/v1")

    if ROUTER__MODELS not in configuration.settings.disabled_routers:
        add_hooks(router=models.router)
        app.include_router(router=models.router, tags=[ROUTER__MODELS.title()], prefix="/v1")

    if ROUTER__MONITORING not in configuration.settings.disabled_routers:
        if configuration.settings.monitoring_prometheus_enabled:
            app.instrumentator = Instrumentator().instrument(app=app)
            app.instrumentator.expose(app=app, should_gzip=True, tags=[ROUTER__MONITORING.title()], dependencies=[Depends(dependency=AccessController(permissions=[PermissionType.READ_METRIC]))], include_in_schema=configuration.settings.log_level == "DEBUG")  # fmt: off

        @app.get(path="/health", tags=[ROUTER__MONITORING.title()], include_in_schema=configuration.settings.log_level == "DEBUG", dependencies=[Security(dependency=AccessController())])  # fmt: off
        def health() -> Response:
            return Response(status_code=200)

    if ROUTER__OCR not in configuration.settings.disabled_routers:
        add_hooks(router=ocr.router)
        app.include_router(router=ocr.router, tags=[ROUTER__OCR.upper()], prefix="/v1")

    if ROUTER__PARSE not in configuration.settings.disabled_routers:
        add_hooks(router=parse.router)
        app.include_router(router=parse.router, tags=[ROUTER__PARSE.title()], prefix="/v1")

    if ROUTER__RERANK not in configuration.settings.disabled_routers:
        add_hooks(router=rerank.router)
        app.include_router(router=rerank.router, tags=[ROUTER__RERANK.title()], prefix="/v1")

    if ROUTER__SEARCH not in configuration.settings.disabled_routers:
        add_hooks(router=search.router)
        app.include_router(router=search.router, tags=[ROUTER__SEARCH.title()], prefix="/v1")

    if ROUTER__USAGE not in configuration.settings.disabled_routers:
        add_hooks(router=usage.router)
        app.include_router(router=usage.router, tags=[ROUTER__USAGE.title()], prefix="/v1")

    if ROUTER__USERS not in configuration.settings.disabled_routers:
        add_hooks(router=users.router)
        app.include_router(router=users.router, tags=[ROUTER__USERS.title()])

    # DEPRECATED LEGACY ENDPOINTS
    if ROUTER__COMPLETIONS not in configuration.settings.disabled_routers:
        add_hooks(router=completions.router)
        app.include_router(router=completions.router, tags=["Legacy"], prefix="/v1")

    if ROUTER__FILES not in configuration.settings.disabled_routers:
        # hooks does not work with files endpoint (request is overwritten by the file upload)
        app.include_router(router=files.router, tags=["Legacy"], prefix="/v1")

    if configuration.dependencies.proconnect and ROUTER__OAUTH2 not in configuration.settings.disabled_routers:
        add_hooks(router=proconnect.router)
        app.include_router(router=proconnect.router, tags=[ROUTER__OAUTH2.title()], prefix="/v1")

    return app<|MERGE_RESOLUTION|>--- conflicted
+++ resolved
@@ -34,11 +34,7 @@
     ROUTER__RERANK,
     ROUTER__SEARCH,
     ROUTER__USERS,
-<<<<<<< HEAD
-    
-=======
     ROUTER__OAUTH2,
->>>>>>> 922e5e1b
 )
 
 logger = logging.getLogger(__name__)
