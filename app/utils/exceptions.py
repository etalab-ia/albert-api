--- conflicted
+++ resolved
@@ -24,15 +24,6 @@
         super().__init__(status_code=400, detail=detail)
 
 
-<<<<<<< HEAD
-class NoVectorStoreAvailableException(HTTPException):
-    def __init__(self, detail: str = "No vector store available."):
-        super().__init__(status_code=400, detail=detail)
-
-
-class InternetSearchNotAvailable(HTTPException):
-    def __init__(self, detail: str = "Internet search is not available."):
-=======
 class RoleAlreadyExistsException(HTTPException):
     def __init__(self, detail: str = "Role already exists."):
         super().__init__(status_code=400, detail=detail)
@@ -40,7 +31,6 @@
 
 class DeleteRoleWithUsersException(HTTPException):
     def __init__(self, detail: str = "Delete role with users is not allowed."):
->>>>>>> 2c38a5b9
         super().__init__(status_code=400, detail=detail)
 
 
