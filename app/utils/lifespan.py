--- conflicted
+++ resolved
@@ -110,18 +110,11 @@
 
     if vector_store:
         assert await vector_store.check(), "Vector store database is not reachable."
-<<<<<<< HEAD
-        vector_store.model = await global_context.models(model=settings.databases.vector_store.model)
+        # vector_store.model = await global_context.models(model=settings.databases.vector_store.model)
 
-    ## documents dependancy: multi agents
+    ## documents dependency: multi agents
     multi_agents_model = await global_context.models(model=settings.multi_agents_search.model) if settings.multi_agents_search else None
     multi_agents_reranker_model = await global_context.models(model=settings.multi_agents_search.ranker_model) if settings.multi_agents_search else None  # fmt: off
-=======
-
-    ## documents dependency: multi agents
-    multi_agents_model = global_context.models(model=settings.multi_agents_search.model) if settings.multi_agents_search else None
-    multi_agents_reranker_model=global_context.models(model=settings.multi_agents_search.ranker_model) if settings.multi_agents_search else None  # fmt: off
->>>>>>> f612de61
 
     global_context.documents = DocumentManager(
         vector_store=vector_store,
