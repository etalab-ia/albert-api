from contextlib import asynccontextmanager
import traceback
from types import SimpleNamespace
import time

from coredis import ConnectionPool, Redis
from fastapi import FastAPI

from app.clients.mcp_bridge import BaseMCPBridgeClient as MCPBridgeClient
from app.clients.model import BaseModelClient as ModelClient
from app.clients.parser import BaseParserClient as ParserClient
from app.clients.vector_store import BaseVectorStoreClient as VectorStoreClient
from app.clients.web_search_engine import BaseWebSearchEngineClient as WebSearchEngineClient
from app.helpers._agentmanager import AgentManager
from app.helpers._documentmanager import DocumentManager
from app.helpers._identityaccessmanager import IdentityAccessManager
from app.helpers._limiter import Limiter
from app.helpers._multiagentmanager import MultiAgentManager
from app.helpers._parsermanager import ParserManager
from app.helpers._usagetokenizer import UsageTokenizer
from app.helpers._websearchmanager import WebSearchManager
from app.helpers._modeldatabasemanager import ModelDatabaseManager
from app.helpers.models import ModelRegistry
from app.helpers.models.routers import ModelRouter
from app.schemas.core.configuration import Configuration
from app.schemas.core.context import GlobalContext
from app.utils.configuration import get_configuration
from app.utils.context import global_context
from app.utils.logging import init_logger
<<<<<<< HEAD
from app.utils.rabbitmq import AsyncRabbitMQConnection
=======
from app.sql.session import get_db_session

from app.schemas.core.configuration import Model as ModelRouterSchema

>>>>>>> d3b3af5b

logger = init_logger(name=__name__)


@asynccontextmanager
async def lifespan(app: FastAPI):
    """Lifespan event to initialize clients (models API and databases)."""

    configuration = get_configuration()

    # Dependencies
    mcp_bridge = MCPBridgeClient.import_module(type=configuration.dependencies.mcp_bridge.type)(**configuration.dependencies.mcp_bridge.model_dump()) if configuration.dependencies.mcp_bridge else None  # fmt: off
    parser = ParserClient.import_module(type=configuration.dependencies.parser.type)(**configuration.dependencies.parser.model_dump()) if configuration.dependencies.parser else None  # fmt: off
    redis = ConnectionPool(**configuration.dependencies.redis.model_dump())
    vector_store = VectorStoreClient.import_module(type=configuration.dependencies.vector_store.type)(**configuration.dependencies.vector_store.model_dump()) if configuration.dependencies.vector_store else None  # fmt: off
    web_search_engine = WebSearchEngineClient.import_module(type=configuration.dependencies.web_search_engine.type)(**configuration.dependencies.web_search_engine.model_dump()) if configuration.dependencies.web_search_engine else None  # fmt: off
    model_database_manager = ModelDatabaseManager()

    redis_test_client = Redis(connection_pool=redis)
    assert (await redis_test_client.ping()).decode("ascii") == "PONG", "Redis database is not reachable."
    assert await vector_store.check() if vector_store else True, "Vector store database is not reachable."

<<<<<<< HEAD
    dependencies = SimpleNamespace(
        mcp_bridge=mcp_bridge,
        parser=parser,
        redis=redis,
        vector_store=vector_store,
        web_search_engine=web_search_engine,
    )

    if configuration.dependencies.rabbitmq:
        await AsyncRabbitMQConnection().setup()
=======
    dependencies = SimpleNamespace(mcp_bridge=mcp_bridge, parser=parser, redis=redis, vector_store=vector_store, web_search_engine=web_search_engine, model_database_manager=model_database_manager)
>>>>>>> d3b3af5b

    # setup global context
    await _setup_model_registry(configuration=configuration, global_context=global_context, dependencies=dependencies)
    await _setup_identity_access_manager(configuration=configuration, global_context=global_context, dependencies=dependencies)
    await _setup_limiter(configuration=configuration, global_context=global_context, dependencies=dependencies)
    await _setup_tokenizer(configuration=configuration, global_context=global_context, dependencies=dependencies)
    await _setup_agent_manager(configuration=configuration, global_context=global_context, dependencies=dependencies)
    await _setup_document_manager(configuration=configuration, global_context=global_context, dependencies=dependencies)

    yield

    # cleanup resources when app shuts down
    if vector_store:
        await vector_store.close()

    if configuration.dependencies.rabbitmq:
        await AsyncRabbitMQConnection().close()


async def _setup_model_registry(configuration: Configuration, global_context: GlobalContext, dependencies: SimpleNamespace):
    '''Setup the model registry by fetching the models defined in the DB and the configuration. Basic conflict handling between the DB and config.'''

    db_routers = []

    async for session in get_db_session():
        db_routers = await dependencies.model_database_manager.get_routers(session=session)
    
    if db_routers:

        for router in configuration.models:
            assert router in db_routers, f"router {router.name} not found in DB"
            logger.info(msg=f"model {router.name} from config is coherent with DB data.")

        models = db_routers
    else:
        logger.warning(msg="no ModelRouters found in database. Populating DB from configuration file.")
        models = configuration.models

        current_timestamp = int(time.time())

        for router in models:
            router.from_config = True
            router.created = current_timestamp
            async for session in get_db_session():
                await dependencies.model_database_manager.add_router(session=session, router=router)
            logger.info(msg=f"save model {router.name} to DB.")
    
    routers = []
    for router in models:
        routers.append(await _convert_modelrouterschema_to_modelrouter(configuration=configuration, router=router, dependencies=dependencies))
    
    global_context.model_registry = ModelRegistry(routers=routers)


async def _convert_modelrouterschema_to_modelrouter(configuration: Configuration, router: ModelRouterSchema, dependencies: SimpleNamespace):
    '''Handles the conversion from the pydantic schema to the object ModelRouter.'''

    providers = []
    for provider in router.providers:
        try:
            # model provider can be not reachable to API start up
            provider = ModelClient.import_module(type=provider.type)(
                redis=dependencies.redis,
                metrics_retention_ms=configuration.settings.metrics_retention_ms,
                **provider.model_dump(),
            )
            providers.append(provider)
        except Exception:
            logger.debug(msg=traceback.format_exc())
            continue
    if not providers:
        logger.error(msg=f"skip model {router.name} (0/{len(router.providers)} providers).")

        # check if models specified in configuration are reachable
        if configuration.settings.search_web_query_model and router.name == configuration.settings.search_web_query_model:
            raise ValueError(f"Query web search model ({router.name}) must be reachable.")
        if configuration.settings.vector_store_model and router.name == configuration.settings.vector_store_model:
            raise ValueError(f"Vector store embedding model ({router.name}) must be reachable.")
        if router.name == configuration.settings.search_multi_agents_synthesis_model:
            raise ValueError(f"Multi agents synthesis model ({router.name}) must be reachable.")
        if router.name == configuration.settings.search_multi_agents_reranker_model:
            raise ValueError(f"Multi agents reranker model ({router.name}) must be reachable.")

    logger.info(msg=f"add model {router.name} ({len(providers)}/{len(router.providers)} providers).")
    router = router.model_dump()
    router["providers"] = providers

    return ModelRouter(**router)


async def _setup_identity_access_manager(configuration: Configuration, global_context: GlobalContext, dependencies: SimpleNamespace):
    global_context.identity_access_manager = IdentityAccessManager(
        master_key=configuration.settings.auth_master_key,
        max_token_expiration_days=configuration.settings.auth_max_token_expiration_days,
    )


async def _setup_limiter(configuration: Configuration, global_context: GlobalContext, dependencies: SimpleNamespace):
    limiter = Limiter(redis=dependencies.redis, strategy=configuration.settings.rate_limiting_strategy)

    global_context.limiter = limiter


async def _setup_tokenizer(configuration: Configuration, global_context: GlobalContext, dependencies: SimpleNamespace):
    global_context.tokenizer = UsageTokenizer(tokenizer=configuration.settings.usage_tokenizer)


async def _setup_agent_manager(configuration: Configuration, global_context: GlobalContext, dependencies: SimpleNamespace):
    assert global_context.model_registry, "Set model registry in global context before setting up agent manager."
    global_context.agent_manager = AgentManager(
        mcp_bridge=dependencies.mcp_bridge,
        model_registry=global_context.model_registry,
        max_iterations=configuration.settings.mcp_max_iterations,
    )


async def _setup_document_manager(configuration: Configuration, global_context: GlobalContext, dependencies: SimpleNamespace):
    assert global_context.model_registry, "Set model registry in global context before setting up document manager."

    web_search_manager, parser_manager, multi_agent_manager = None, None, None

    if dependencies.vector_store is None:
        global_context.document_manager = None
        return

    if dependencies.web_search_engine:
        web_search_manager = WebSearchManager(
            web_search_engine=dependencies.web_search_engine,
            query_model=await global_context.model_registry(model=configuration.settings.search_web_query_model),
            limited_domains=configuration.settings.search_web_limited_domains,
            user_agent=configuration.settings.search_web_user_agent,
        )

    if dependencies.parser:
        parser_manager = ParserManager(parser=dependencies.parser)

    if configuration.settings.search_multi_agents_synthesis_model:
        multi_agent_manager = MultiAgentManager(
            synthesis_model=await global_context.model_registry(model=configuration.settings.search_multi_agents_synthesis_model),
            reranker_model=await global_context.model_registry(model=configuration.settings.search_multi_agents_reranker_model),
        )

    global_context.document_manager = DocumentManager(
        vector_store=dependencies.vector_store,
        vector_store_model=await global_context.model_registry(model=configuration.settings.vector_store_model),
        parser_manager=parser_manager,
        web_search_manager=web_search_manager,
        multi_agent_manager=multi_agent_manager,
    )<|MERGE_RESOLUTION|>--- conflicted
+++ resolved
@@ -27,14 +27,10 @@
 from app.utils.configuration import get_configuration
 from app.utils.context import global_context
 from app.utils.logging import init_logger
-<<<<<<< HEAD
 from app.utils.rabbitmq import AsyncRabbitMQConnection
-=======
 from app.sql.session import get_db_session
 
 from app.schemas.core.configuration import Model as ModelRouterSchema
-
->>>>>>> d3b3af5b
 
 logger = init_logger(name=__name__)
 
@@ -57,20 +53,17 @@
     assert (await redis_test_client.ping()).decode("ascii") == "PONG", "Redis database is not reachable."
     assert await vector_store.check() if vector_store else True, "Vector store database is not reachable."
 
-<<<<<<< HEAD
     dependencies = SimpleNamespace(
         mcp_bridge=mcp_bridge,
         parser=parser,
         redis=redis,
         vector_store=vector_store,
         web_search_engine=web_search_engine,
+        model_database_manager=model_database_manager,
     )
 
     if configuration.dependencies.rabbitmq:
         await AsyncRabbitMQConnection().setup()
-=======
-    dependencies = SimpleNamespace(mcp_bridge=mcp_bridge, parser=parser, redis=redis, vector_store=vector_store, web_search_engine=web_search_engine, model_database_manager=model_database_manager)
->>>>>>> d3b3af5b
 
     # setup global context
     await _setup_model_registry(configuration=configuration, global_context=global_context, dependencies=dependencies)
@@ -97,7 +90,7 @@
 
     async for session in get_db_session():
         db_routers = await dependencies.model_database_manager.get_routers(session=session)
-    
+
     if db_routers:
 
         for router in configuration.models:
@@ -117,11 +110,11 @@
             async for session in get_db_session():
                 await dependencies.model_database_manager.add_router(session=session, router=router)
             logger.info(msg=f"save model {router.name} to DB.")
-    
+
     routers = []
     for router in models:
         routers.append(await _convert_modelrouterschema_to_modelrouter(configuration=configuration, router=router, dependencies=dependencies))
-    
+
     global_context.model_registry = ModelRegistry(routers=routers)
 
 
