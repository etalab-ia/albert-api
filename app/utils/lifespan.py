--- conflicted
+++ resolved
@@ -1,7 +1,6 @@
 from contextlib import asynccontextmanager
 import traceback
 from types import SimpleNamespace
-import time
 
 from coredis import ConnectionPool, Redis
 from fastapi import FastAPI
@@ -71,18 +70,15 @@
 
 
 async def _setup_model_registry(configuration: Configuration, global_context: GlobalContext, dependencies: SimpleNamespace):
-    '''Setup the model registry by fetching the models defined in the DB and the configuration. Basic conflict handling between the DB and config.'''
+    """
+    Sets up the model registry by fetching the models defined in the database and the configuration file.
+    Basic conflict handling between the database and the config.yml.
+    """
 
     db_models = []
 
     async for session in get_db_session():
-<<<<<<< HEAD
-        db_routers = await dependencies.model_database_manager.get_routers(session=session)
-    
-    if db_routers:
-=======
-        db_models = await dependencies.model_database_manager.get_routers(session=session, configuration=configuration, dependencies=dependencies)
->>>>>>> 9a57ce8a
+        db_models = await dependencies.model_database_manager.get_routers(session=session)
 
     if not db_models:
         logger.warning(msg="no ModelRouters found in database.")
@@ -101,7 +97,9 @@
 
 
 async def _convert_modelrouterschema_to_modelrouter(configuration: Configuration, router: ModelRouterSchema, dependencies: SimpleNamespace):
-    '''Handles the conversion from the pydantic schema to the object ModelRouter.'''
+    """
+    Handles the conversion from the pydantic schema to the object ModelRouter.
+    """
 
     providers = []
     for provider in router.providers:
