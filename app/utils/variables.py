--- conflicted
+++ resolved
@@ -45,11 +45,8 @@
 ROUTER__USAGE = "usage"
 ROUTER__USERS = "users"
 ROUTER__MULTIAGENTS = "multiagents"
-<<<<<<< HEAD
+ROUTER__OAUTH2 = "oauth2"
 ROUTER__DEEPWEBSEARCH = "deepwebsearch"
-=======
-ROUTER__OAUTH2 = "oauth2"
->>>>>>> 922e5e1b
 
 
 ROUTERS = [value for name, value in locals().items() if name.startswith("ROUTER__")]
