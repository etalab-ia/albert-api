--- conflicted
+++ resolved
@@ -367,13 +367,8 @@
             assert values.databases.vector_store.model in [model.id for model in values.models if model.type == ModelType.TEXT_EMBEDDINGS_INFERENCE], f"Vector store model is not defined in models section with type {ModelType.TEXT_EMBEDDINGS_INFERENCE}."  # fmt: off
 
         if values.web_search:
-<<<<<<< HEAD
             assert values.databases.vector_store, "Vector store database is required to use web_search."
-            assert values.web_search.model in [model.id for model in values.models if model.type in [ModelType.TEXT_GENERATION, ModelType.IMAGE_TEXT_TO_TEXT]], f"Web search model is not defined in models section with type {ModelType.TEXT_GENERATION}."  # fmt: off
-=======
-            assert values.databases.qdrant, "Qdrant database is required to use web_search."
             assert values.web_search.query_model in [model.id for model in values.models if model.type in [ModelType.TEXT_GENERATION, ModelType.IMAGE_TEXT_TO_TEXT]], f"Web search model is not defined in models section with type {ModelType.TEXT_GENERATION}."  # fmt: off
->>>>>>> c72ca6f9
 
         if values.multi_agents_search:
             assert values.databases.vector_store, "Vector store database is required to use multi-agents search."
