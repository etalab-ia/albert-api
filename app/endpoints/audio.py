--- conflicted
+++ resolved
@@ -40,13 +40,8 @@
     # @TODO: Implement verbose response format
 
     file_content = await file.read()
-<<<<<<< HEAD
-    model = global_context.model_registry(model=model)
-    client = model.get_client(endpoint=ENDPOINT__AUDIO_TRANSCRIPTIONS)
-=======
     model = global_context.models(model=model)
     client = await model.get_client(endpoint=ENDPOINT__AUDIO_TRANSCRIPTIONS)
->>>>>>> 39b85c2d
     payload = {
         "model": client.name,
         "response_format": response_format,
