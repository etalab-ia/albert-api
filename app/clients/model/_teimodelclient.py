from json import dumps
from typing import Any, Dict, Optional
from urllib.parse import urljoin

import httpx
import requests

<<<<<<< HEAD
from app.clients.model._basemodelclient import BaseModelClient
from app.schemas.core.models import ModelClientCarbonImpactParams
=======
from app.schemas.models import ModelCosts
>>>>>>> b3a0ac24
from app.utils.variables import (
    ENDPOINT__AUDIO_TRANSCRIPTIONS,
    ENDPOINT__CHAT_COMPLETIONS,
    ENDPOINT__COMPLETIONS,
    ENDPOINT__EMBEDDINGS,
    ENDPOINT__MODELS,
    ENDPOINT__OCR,
    ENDPOINT__RERANK,
)

from ._basemodelclient import BaseModelClient


class TeiModelClient(BaseModelClient):
    ENDPOINT_TABLE = {
        ENDPOINT__AUDIO_TRANSCRIPTIONS: None,
        ENDPOINT__CHAT_COMPLETIONS: None,
        ENDPOINT__COMPLETIONS: None,
        ENDPOINT__EMBEDDINGS: "/v1/embeddings",
        ENDPOINT__MODELS: "/info",
        ENDPOINT__OCR: None,
        ENDPOINT__RERANK: "/rerank",
    }

<<<<<<< HEAD
    def __init__(self, model: str, params: ModelClientCarbonImpactParams, api_url: str, api_key: str, timeout: int, *args, **kwargs) -> None:
        """
        Initialize the TEI model client and check if the model is available.
        """
        BaseModelClient.__init__(self, model=model, params=params, api_url=api_url, api_key=api_key, timeout=timeout, *args, **kwargs)

        AsyncOpenAI.__init__(self, base_url=urljoin(base=self.api_url, url="/v1"), api_key=self.api_key, timeout=self.timeout)
=======
    def __init__(self, model: str, costs: ModelCosts, api_url: str, api_key: str, timeout: int, *args, **kwargs) -> None:
        """
        Initialize the TEI model client and check if the model is available.
        """
        super().__init__(model=model, costs=costs, api_url=api_url, api_key=api_key, timeout=timeout, *args, **kwargs)
>>>>>>> b3a0ac24

        # check if model is available
        url = urljoin(base=str(self.api_url), url=self.ENDPOINT_TABLE[ENDPOINT__MODELS])
        headers = {"Authorization": f"Bearer {self.api_key}"} if self.api_key else None

        response = requests.get(url=url, headers=headers, timeout=self.timeout)
        assert response.status_code == 200, f"Failed to get models list ({response.status_code})."

        response = response.json()
        assert self.model == response["model_id"], f"Model not found ({self.model})."

        # set attributes of the model
        self.max_context_length = response.get("max_input_length")

        # set vector size
        response = requests.post(
            url=urljoin(base=self.api_url, url=self.ENDPOINT_TABLE[ENDPOINT__EMBEDDINGS]),
            headers=headers,
            json={"model": self.model, "input": "hello world"},
            timeout=self.timeout,
        )
        if response.status_code == 200:
            self.vector_size = len(response.json()["data"][0]["embedding"])
        else:
            self.vector_size = None

    def _format_request(self, json: Optional[dict] = None, files: Optional[dict] = None, data: Optional[dict] = None) -> dict:
        """
        Format a request to a client model. Overridden base class method to support TEI Reranking.

        Args:
            json(dict): The JSON body to use for the request.
            files(dict): The files to use for the request.
            data(dict): The data to use for the request.

        Returns:
            tuple: The formatted request composed of the url, headers, json, files and data.
        """
        # self.endpoint is set by the ModelRouter
        url = urljoin(base=self.api_url, url=self.ENDPOINT_TABLE[self.endpoint])
        headers = {"Authorization": f"Bearer {self.api_key}"}
        if json and "model" in json:
            json["model"] = self.model

        if self.endpoint.endswith(ENDPOINT__RERANK):
            json = {"query": json["prompt"], "texts": json["input"]}

        return url, headers, json, files, data

    def _format_response(self, json: dict, response: httpx.Response, additional_data: Dict[str, Any] = {}) -> httpx.Response:
        """
        Format a response from a client model and add usage data and model ID to the response. This method can be overridden by a subclass to add additional headers or parameters.

        Args:
            json(dict): The JSON body of the request to the API.
            response(httpx.Response): The response from the API.
            additional_data(Dict[str, Any]): The additional data to add to the response (default: {}).

        Returns:
            httpx.Response: The formatted response.
        """

        content_type = response.headers.get("Content-Type", "")
        if content_type == "application/json":
            data = response.json()
            if isinstance(data, list):  # for TEI reranking
                data = {"data": data}
            data.update(self._get_additional_data(json=json, data=data, stream=False))
            data.update(additional_data)
            response = httpx.Response(status_code=response.status_code, content=dumps(data))

        return response<|MERGE_RESOLUTION|>--- conflicted
+++ resolved
@@ -5,12 +5,8 @@
 import httpx
 import requests
 
-<<<<<<< HEAD
-from app.clients.model._basemodelclient import BaseModelClient
+from app.schemas.models import ModelCosts
 from app.schemas.core.models import ModelClientCarbonImpactParams
-=======
-from app.schemas.models import ModelCosts
->>>>>>> b3a0ac24
 from app.utils.variables import (
     ENDPOINT__AUDIO_TRANSCRIPTIONS,
     ENDPOINT__CHAT_COMPLETIONS,
@@ -35,21 +31,11 @@
         ENDPOINT__RERANK: "/rerank",
     }
 
-<<<<<<< HEAD
-    def __init__(self, model: str, params: ModelClientCarbonImpactParams, api_url: str, api_key: str, timeout: int, *args, **kwargs) -> None:
+    def __init__(self, model: str, costs: ModelCosts, params: ModelClientCarbonImpactParams, api_url: str, api_key: str, timeout: int, *args, **kwargs) -> None:
         """
         Initialize the TEI model client and check if the model is available.
         """
-        BaseModelClient.__init__(self, model=model, params=params, api_url=api_url, api_key=api_key, timeout=timeout, *args, **kwargs)
-
-        AsyncOpenAI.__init__(self, base_url=urljoin(base=self.api_url, url="/v1"), api_key=self.api_key, timeout=self.timeout)
-=======
-    def __init__(self, model: str, costs: ModelCosts, api_url: str, api_key: str, timeout: int, *args, **kwargs) -> None:
-        """
-        Initialize the TEI model client and check if the model is available.
-        """
-        super().__init__(model=model, costs=costs, api_url=api_url, api_key=api_key, timeout=timeout, *args, **kwargs)
->>>>>>> b3a0ac24
+        super().__init__(model=model, costs=costs, params=params, api_url=api_url, api_key=api_key, timeout=timeout, *args, **kwargs)
 
         # check if model is available
         url = urljoin(base=str(self.api_url), url=self.ENDPOINT_TABLE[ENDPOINT__MODELS])
