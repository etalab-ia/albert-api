--- conflicted
+++ resolved
@@ -47,15 +47,10 @@
         ENDPOINT__RERANK: None,
     }
 
-<<<<<<< HEAD
-    def __init__(self, model: str, params: ModelClientCarbonImpactParams, api_url: str, api_key: str, timeout: int, *args, **kwargs) -> None:
-        self.model = model
-        self.params = params
-=======
-    def __init__(self, model: str, costs: ModelCosts, api_url: str, api_key: str, timeout: int, *args, **kwargs) -> None:
+    def __init__(self, model: str, costs: ModelCosts, params: ModelClientCarbonImpactParams, api_url: str, api_key: str, timeout: int, *args, **kwargs) -> None:
         self.model = model
         self.costs = costs
->>>>>>> b3a0ac24
+        self.params = params
         self.api_url = api_url
         self.api_key = api_key
         self.timeout = timeout
